import { badRequest, OperationOutcomeError, Operator, Operator as SearchOperator } from '@medplum/core';
import {
  CodeSystem,
  ValueSet,
  ValueSetComposeInclude,
  ValueSetComposeIncludeFilter,
  ValueSetExpansionContains,
} from '@medplum/fhirtypes';
import { Request, Response } from 'express';
import { asyncWrap } from '../../async';
import { sendOutcome } from '../outcomes';
<<<<<<< HEAD
import { systemRepo } from '../repo';
import { Column, Condition, Conjunction, SelectQuery, Expression, Disjunction } from '../sql';
import { getAuthenticatedContext } from '../../context';
import { parentProperty } from './codesystemimport';
import { clamp } from './utils/parameters';
import { validateCode } from './codesystemvalidatecode';
import { getDatabasePool } from '../../database';
=======
import { getSystemRepo } from '../repo';
import { Condition, Conjunction, Disjunction, Expression, SelectQuery } from '../sql';
>>>>>>> baac25cc

// Implements FHIR "Value Set Expansion"
// https://www.hl7.org/fhir/operation-valueset-expand.html

// Currently only supports a limited subset
// 1) The "url" parameter to identify the value set
// 2) The "filter" parameter for text search
// 3) Optional offset for pagination (default is zero for beginning)
// 4) Optional count for pagination (default is 10, can be 1-20)

export const expandOperator = asyncWrap(async (req: Request, res: Response) => {
  let url = req.query.url as string | undefined;
  if (typeof url !== 'string') {
    sendOutcome(res, badRequest('Missing url'));
    return;
  }

  const filter = req.query.filter;
  if (filter !== undefined && typeof filter !== 'string') {
    sendOutcome(res, badRequest('Invalid filter'));
    return;
  }

  const pipeIndex = url.indexOf('|');
  if (pipeIndex >= 0) {
    url = url.substring(0, pipeIndex);
  }

  // First, get the ValueSet resource
  let valueSet = await getValueSetByUrl(url);
  if (!valueSet) {
    sendOutcome(res, badRequest('ValueSet not found'));
    return;
  }

  let offset = 0;
  if (req.query.offset) {
    offset = Math.max(0, parseInt(req.query.offset as string, 10));
  }

  let count = 10;
  if (req.query.count) {
    count = clamp(parseInt(req.query.count as string, 10), 1, 1000);
  }

  if (shouldUseLegacyTable()) {
    const elements = await queryValueSetElements(valueSet, offset, count, filter);
    res.status(200).json({
      resourceType: 'ValueSet',
      url,
      expansion: {
        offset,
        contains: elements,
      },
    } as ValueSet);
  } else {
    valueSet = await expandValueSet(valueSet, offset, count, filter);
    res.status(200).json(valueSet);
  }
});

function shouldUseLegacyTable(): boolean {
  const ctx = getAuthenticatedContext();
  return !ctx.project.features?.includes('terminology');
}

async function queryValueSetElements(
  valueSet: ValueSet,
  offset: number,
  count: number,
  filter?: string
): Promise<ValueSetExpansionContains[]> {
  // Build a collection of all systems to include
  const systemExpressions = buildValueSetSystems(valueSet);
  if (systemExpressions.length === 0) {
    throw new OperationOutcomeError(badRequest('No systems found'));
  }

  const client = getDatabasePool();
  const query = new SelectQuery('ValueSetElement')
    .distinctOn('system')
    .distinctOn('code')
    .distinctOn('display')
    .column('system')
    .column('code')
    .column('display')
    .whereExpr(new Disjunction(systemExpressions))
    .orderBy('display')
    .offset(offset)
    .limit(count);

  const filterQuery = filterToTsvectorQuery(filter);
  if (filterQuery) {
    query.where('display', 'TSVECTOR_ENGLISH', filterQuery);
  }

  const rows = await query.execute(client);
  const elements = rows.map((row) => ({
    system: row.system,
    code: row.code,
    display: row.display ?? undefined, // if display is NULL, we want to filter it out before sending this to the client
  })) as ValueSetExpansionContains[];

  return elements;
}

function filterToTsvectorQuery(filter: string | undefined): string | undefined {
  if (!filter) {
    return undefined;
  }

  const noPunctuation = filter.replace(/[^\p{Letter}\p{Number}]/gu, ' ').trim();
  if (!noPunctuation) {
    return undefined;
  }

  return noPunctuation
    .split(/\s+/)
    .map((token) => token + ':*')
    .join(' & ');
}

function getValueSetByUrl(url: string): Promise<ValueSet | undefined> {
  const systemRepo = getSystemRepo();
  return systemRepo.searchOne<ValueSet>({
    resourceType: 'ValueSet',
    filters: [{ code: 'url', operator: SearchOperator.EQUALS, value: url }],
  });
}

function buildValueSetSystems(valueSet: ValueSet): Expression[] {
  const result: Expression[] = [];
  if (valueSet.compose?.include) {
    for (const include of valueSet.compose.include) {
      processInclude(result, include);
    }
  }
  return result;
}

function processInclude(systemExpressions: Expression[], include: ValueSetComposeInclude): void {
  if (!include.system) {
    return;
  }

  const systemExpression = new Condition('system', '=', include.system as string);

  if (include.concept) {
    const codeExpressions: Expression[] = [];
    for (const concept of include.concept) {
      codeExpressions.push(new Condition('code', '=', concept.code as string));
    }
    systemExpressions.push(new Conjunction([systemExpression, new Disjunction(codeExpressions)]));
  } else {
    systemExpressions.push(systemExpression);
  }
}

const MAX_EXPANSION_SIZE = 1001;

export async function expandValueSet(
  valueSet: ValueSet,
  offset: number,
  count: number,
  filter?: string
): Promise<ValueSet> {
  const expansion = valueSet.expansion;
  if (expansion?.contains?.length && !expansion.parameter && expansion.total === expansion.contains.length) {
    // Full expansion is already available, use that
    return valueSet;
  }

  // Compute expansion
  const expandedSet = [] as ValueSetExpansionContains[];
  await computeExpansion(valueSet, expandedSet, offset, count, filter);
  if (expandedSet.length >= MAX_EXPANSION_SIZE) {
    valueSet.expansion = {
      total: 1001,
      timestamp: new Date().toISOString(),
      contains: expandedSet.slice(0, 1000),
    };
  } else {
    valueSet.expansion = {
      total: expandedSet.length,
      timestamp: new Date().toISOString(),
      contains: expandedSet.slice(0, count),
    };
  }
  return valueSet;
}

async function computeExpansion(
  valueSet: ValueSet,
  expansion: ValueSetExpansionContains[],
  offset: number,
  count: number,
  filter?: string
): Promise<void> {
  if (!valueSet.compose?.include.length) {
    throw new OperationOutcomeError(badRequest('Missing ValueSet definition', 'ValueSet.compose.include'));
  }

  const repo = getAuthenticatedContext().repo;
  for (const include of valueSet.compose.include) {
    if (include.valueSet?.length) {
      throw new OperationOutcomeError(
        badRequest('Recursive ValueSet expansion is not supported', 'ValueSet.compose.include.valueSet')
      );
    }

    if (include.system && !include.concept) {
      const codeSystems = await repo.searchResources<CodeSystem>({
        resourceType: 'CodeSystem',
        filters: [{ code: 'url', operator: Operator.EQUALS, value: include.system }],
        sortRules: [
          // Select highest version (by lexical sort -- no version is assumed to be "current")
          { code: 'version', descending: true },
          // Break ties by selecting more recently-updated resource (lexically -- no date is assumed to be current)
          { code: 'date', descending: true },
        ],
      });

      let codeSystem: CodeSystem;
      if (!codeSystems.length) {
        throw new OperationOutcomeError(
          badRequest(`Code system ${include.system} not found`, 'ValueSet.compose.include.system')
        );
      } else if (codeSystems.length === 1) {
        codeSystem = codeSystems[0];
      } else {
        codeSystem = codeSystems.sort((a: CodeSystem, b: CodeSystem) => {
          // Select the non-base FHIR versions of resources before the base FHIR ones
          // This is kind of a kludge, but is required to break ties because some CodeSystems (including SNOMED)
          // don't have a version and the base spec version doesn't include a date (and so is always considered current)
          if (a.extension?.some((e) => e.url === 'http://hl7.org/fhir/StructureDefinition/structuredefinition-wg')) {
            return 1;
          } else if (
            b.extension?.some((e) => e.url === 'http://hl7.org/fhir/StructureDefinition/structuredefinition-wg')
          ) {
            return -1;
          }
          return 0;
        })[0];
      }

      let query = new SelectQuery('Coding')
        .column('code')
        .column('display')
        .where('system', '=', codeSystem.id)
        .limit(count + 1)
        .offset(offset)
        .orderBy('id');
      if (filter) {
        query.where('display', 'TSVECTOR_ENGLISH', filterToTsvectorQuery(filter));
      }
      query = addFilters(include.filter, query, codeSystem);
      const results = await query.execute(repo.getDatabaseClient());
      expansion.push(
        ...(results.map((r) => ({
          code: r.code,
          display: r.display,
          system: codeSystem.url,
        })) as ValueSetExpansionContains[])
      );
    } else if (include.system && include.concept) {
      const concepts = await Promise.all(
        include.concept.flatMap(async (c) =>
          validateCode(include.system as string, c.code)
        ) as ValueSetExpansionContains[]
      );
      expansion.push(...(filter ? concepts.filter((c) => c.display?.includes(filter)) : concepts));
    }

    if (expansion.length > count) {
      // Return partial expansion
      return;
    }
  }
}

function addFilters(
  filters: ValueSetComposeIncludeFilter[] | undefined,
  query: SelectQuery,
  codeSystem: CodeSystem
): SelectQuery {
  if (!filters) {
    return query;
  }

  for (const filter of filters) {
    if (filter.op === 'is-a' || filter.op === 'is-not-a') {
      if (codeSystem.hierarchyMeaning !== 'is-a') {
        throw new OperationOutcomeError(
          badRequest(
            `Invalid filter: CodeSystem ${codeSystem.url} does not have an is-a hierarchy`,
            'ValueSet.compose.include.filter'
          )
        );
      }
      let properties = codeSystem.property?.filter((p) => p.uri === parentProperty);
      if (!properties?.length) {
        // Implicit parent property for hierarchical CodeSystems
        properties = [{ code: codeSystem.hierarchyMeaning ?? 'parent', uri: parentProperty, type: 'code' }];
      }

      for (const property of properties) {
        const propertyTable = query.getNextJoinAlias();
        query.innerJoin(
          'Coding_Property',
          propertyTable,
          new Conjunction([new Condition(new Column('Coding', 'id'), '=', new Column(propertyTable, 'coding'))])
        );

        const csPropertyTable = query.getNextJoinAlias();
        query.innerJoin(
          'CodeSystem_Property',
          csPropertyTable,
          new Conjunction([
            new Condition(new Column(propertyTable, 'property'), '=', new Column(csPropertyTable, 'id')),
            new Condition(new Column(csPropertyTable, 'code'), '=', property.code),
          ])
        );

        const targetTable = query.getNextJoinAlias();
        query.leftJoin(
          'Coding',
          targetTable,
          new Conjunction([
            new Condition(new Column(propertyTable, 'target'), '=', new Column(targetTable, 'id')),
            new Condition(new Column(targetTable, 'code'), '=', filter.value),
          ])
        );
        query.where(new Column(targetTable, 'id'), filter.op === 'is-not-a' ? '=' : '!=', null);
      }
    }
  }

  return query;
}<|MERGE_RESOLUTION|>--- conflicted
+++ resolved
@@ -9,18 +9,13 @@
 import { Request, Response } from 'express';
 import { asyncWrap } from '../../async';
 import { sendOutcome } from '../outcomes';
-<<<<<<< HEAD
-import { systemRepo } from '../repo';
+import { getSystemRepo } from '../repo';
 import { Column, Condition, Conjunction, SelectQuery, Expression, Disjunction } from '../sql';
 import { getAuthenticatedContext } from '../../context';
 import { parentProperty } from './codesystemimport';
 import { clamp } from './utils/parameters';
 import { validateCode } from './codesystemvalidatecode';
 import { getDatabasePool } from '../../database';
-=======
-import { getSystemRepo } from '../repo';
-import { Condition, Conjunction, Disjunction, Expression, SelectQuery } from '../sql';
->>>>>>> baac25cc
 
 // Implements FHIR "Value Set Expansion"
 // https://www.hl7.org/fhir/operation-valueset-expand.html
